from typing import Callable

import hypothesis.extra.numpy
import hypothesis.strategies
import jax
import jax.numpy as np
import jax.scipy
import jax.test_util
import numpy as onp
from numpy import testing


def generate_stable_matrix(size, eps=1e-2):
    """Generate a random matrix who's singular values are less than 1 - `eps`.

    Args:
        size (int): The size of the matrix. The dimensions of the matrix will be
            `size`x`size`.
        eps (float): A float between 0 and 1. The singular values will be no
            larger than 1 - `eps`.

    Returns:
        A `size`x`size` matrix with singular values less than 1 - `eps`.
    """
    mat = onp.random.rand(size, size)
    return make_stable(mat, eps)


def make_stable(matrix, eps):
    u, s, vt = onp.linalg.svd(matrix)
    s = onp.clip(s, 0, 1 - eps)
    return u.dot(s[:, None] * vt)


def ax_plus_b(xvec, amat, bvec):
    """Compute Ax + b using tensorflow.

    Args:
        xvec: A vector which will be multiplied by `amat`.
        amat: A matrix to be used to multiply the vector `xvec`.
        bvec: A vector to add to the matrix-vector product `amat` x `xvec`.

    Returns:
        A vector equal to the matrix-vector product `amat` x `xvec` plus `bvec`.
    """
    return np.tensordot(amat, xvec, 1) + bvec


def solve_ax_b(amat, bvec):
    """Solve for the fixed point x = Ax + b.


    Args:
        amat: A contractive matrix.
        bvec: The vector offset.

    Returns:
        A vector `x` such that x = Ax + b.
    """
    matrix = np.eye(amat.shape[0]) - amat
    return np.linalg.solve(matrix, bvec)


def solve_grad_ax_b(amat, bvec):
    """Solve for the gradient of the fixed point x = Ax + b.

    Args:
        amat: A contractive matrix.
        bvec: The vector offset.

    Returns:
        3-D array: The partial derivative of the fixed point for a given element
            of `amat`.
        2-D array: The partial derivative of the fixed point for a given element
            of `bvec`.
    """
    matrix = np.eye(amat.shape[0]) - amat
    grad_bvec = np.linalg.solve(matrix.T, np.ones(matrix.shape[0]))
    grad_matrix = grad_bvec[:, None] * np.linalg.solve(matrix, bvec)[None, :]
    return grad_matrix, grad_bvec


def param_ax_plus_b(params):
    matrix, offset = params
    return lambda i, x: ax_plus_b(x, matrix, offset)


class FixedPointTestCase(jax.test_util.JaxTestCase):

    def make_solver(self, param_func):
        del param_func
        raise NotImplementedError

    @hypothesis.settings(max_examples=100, deadline=5000.)
    @hypothesis.given(
        hypothesis.extra.numpy.arrays(
            onp.float, (5, 5), elements=hypothesis.strategies.floats(0, 1)),
        hypothesis.extra.numpy.arrays(
            onp.float, 5, elements=hypothesis.strategies.floats(0, 1)),
    )
    def testSimpleContraction(self, matrix, offset):
        matrix = make_stable(matrix, eps=1e-1)
        x0 = np.zeros_like(offset)

        solver = self.make_solver(param_ax_plus_b)
        self.assertSimpleContraction(solver, x0, matrix, offset)

    @hypothesis.settings(max_examples=100, deadline=5000.)
    @hypothesis.given(
        hypothesis.extra.numpy.arrays(
            onp.float, (5, 5), elements=hypothesis.strategies.floats(0.1, 1)),
        hypothesis.extra.numpy.arrays(
            onp.float, 5, elements=hypothesis.strategies.floats(0.1, 1)),
    )
    def testJVP(self, matrix, offset):
        matrix = make_stable(matrix, eps=1e-1)
        x0 = np.zeros_like(offset)
        solver = self.make_solver(param_ax_plus_b)

        f = lambda *args: solver(*args).value
        f_vjp = lambda *args: jax.vjp(f, *args)
        jax.test_util.check_vjp(f, f_vjp, (x0, (matrix, offset)),
                                rtol=1e-4, atol=1e-4)

    def assertSimpleContraction(self, solver, x0, matrix, offset):
        true_sol = solve_ax_b(matrix, offset)
        sol = solver(x0, (matrix, offset))

        testing.assert_allclose(sol.value, true_sol, rtol=1e-5, atol=1e-5)

    def testGradient(self):
        """
        Test gradient on the fixed point of Ax + b = x.
        """
        mat_size = 10
        matrix = generate_stable_matrix(mat_size, 1e-1)
        offset = onp.random.rand(mat_size)
        x0 = np.zeros_like(offset)

        solver = self.make_solver(param_ax_plus_b)

        def loss(x, params): return np.sum(solver(x, params).value)
        jax.test_util.check_grads(
            loss,
            (x0, (matrix, offset),),
            order=1,
            modes=["rev"],
            atol=1e-4,
            rtol=1e-4,
        )
        self.assertSimpleContractionGradient(loss, x0, matrix, offset)

    def assertSimpleContractionGradient(self, loss, x0, matrix, offset):
        grad_matrix, grad_offset = jax.grad(loss, 1)(x0, (matrix, offset))

        true_grad_matrix, true_grad_offset = solve_grad_ax_b(matrix, offset)

        testing.assert_allclose(grad_matrix, true_grad_matrix,
                                rtol=1e-5, atol=1e-5)
        testing.assert_allclose(grad_offset, true_grad_offset,
                                rtol=1e-5, atol=1e-5)


def constrained_opt_problem(n) -> (Callable, Callable, np.array, float):
    def func(params):
        return params[0]

    def equality_constraints(params):
        return np.sum(params ** 2) - 1

    optimal_solution = np.array([1.] + [0.] * (n - 1))

    optimal_value = -1.
    return func, equality_constraints, optimal_solution, optimal_value


def dot_product_minimization(v):
    """Problem: find a u such that np.dot(u, v) is maximum, subject to np.linalg.norm(u) = 1.

    Args:
        n (integer): Number of components for the fixed vector `v`
    """

    def func(u):
        return np.dot(u, v)

    def equality_constraints(u):
        return np.linalg.norm(u) - 1

    optimal_solution = -(1. / np.linalg.norm(v)) * v
    optimal_value = np.dot(optimal_solution, v)

    return func, equality_constraints, optimal_solution, optimal_value

<<<<<<< HEAD

def get_list(rows):
    param_list = []
    skipped = []
    for row in rows:
        row_text = row.lstrip()
        if not row_text:
            continue

        if row_text.startswith("!"):
            skipped.append(row_text)
            continue

        if {">=", "<=", "<", ">"}.intersection(row_text):
            raise NotImplementedError("no inequalities")

        if row_text[0].isupper() and row.replace(" ", "").isalpha():
            assert row_text.startswith("End")
            return param_list, skipped
        else:
            param_list.append(row_text)
    raise ValueError


def get_struct(rows):
    struct = {}
    skipped = []
    for row in rows:
        if not row:
            continue

        if row[0] == '!' or row[0] == '#':
            skipped.append(row)
            continue

        row_text = row.lstrip()
        if row_text == "End Model":
            continue

        if row_text[0].isupper():
            struct[row_text], skipped_ = get_struct(rows)
            skipped.extend(skipped_)
        else:
            params, skipped_ = get_list(itertools.chain([row], rows))
            skipped.extend(skipped_)
            return params, skipped
    return struct, skipped


def text_to_code(variable, equation, closure):
    cost_function = equation.replace("^", "**")
    seq = []
    for a in cost_function.split("]"):
        if "[" not in a:
            seq.append(a)
        else:
            rest, num = a.split("[")
            b = f"{rest}[{int(num) - 1}"
            seq.append(b)
    cost_function = "]".join(seq)
    scope = ", ".join(k for k in closure.keys() if not k.startswith("__"))
    cost_function_ = f"{variable} = lambda {scope}: {cost_function}"
    return cost_function_


def apm_to_python(text: Text) -> Union[Text, None]:
    """Convert APM format to a python code file.

    Args:
        text: APM contains of the APM file.
    """

    if "Intermediates" in text:
        raise NotImplementedError("Not implemented yet, maybe never.")
    if "does not exist" in text:
        raise NotImplementedError("I'm not sure how to handle those.")
    rows = iter(text.splitlines())

    struct, skipped = get_struct(rows)

    if len(struct) != 1:
        raise NotImplementedError(f"Found {len(struct)} models in a file, only one is supported.")
    (model_name, model_struct), = struct.items()

    python_code = f"class {model_name.split('Model ')[1].title()}(Hs):\n"

    var_sizes, python_code = _parse_initialization(model_struct, python_code)
    python_code = _parse_equations(model_struct, python_code, var_sizes)

    skipped, python_code = _parse_optimal_solution(python_code, skipped)
    python_code = _parse_constraints(model_struct, python_code)

    python_code = python_code.replace("\t", "    ")
    return python_code


def _parse_constraints(model_struct, python_code):
    constraints = []
    for equation in model_struct['Equations']:
        lhs, rhs = equation.split("=")
        if lhs.strip() != 'obj':
            if not set(rhs.strip()).difference({'0', '.', ','}):
                lhs = f"{lhs} - {rhs}"

            constraint_variable = f"h{len(constraints)}"

            cost_function = text_to_code(constraint_variable, lhs, {'x': None})
            python_code += f"\t{cost_function}\n"
            constraints.append(constraint_variable)

    if constraints:
        python_code += f"""
\t@classmethod
\tdef constraints(cls, x):
\t\treturn stack((cls.{'(x), cls.'.join(constraints)}(x), ))
"""
    return python_code


def _parse_optimal_solution(python_code, skipped):
    for idx, comment in enumerate(skipped):
        if "! best known objective =" in comment:
            _, optimal_solution = comment.split("=")

            python_code += f"\toptimal_solution = -array({optimal_solution.strip()})\n"
            break
    else:
        raise ValueError("No solution found")
    del skipped[idx]
    return skipped, python_code


def _parse_equations(model_struct, python_code, var_sizes):
    for obj in model_struct["Equations"]:
        variable, equation = (o.strip() for o in obj.split("="))

        if "obj" in variable:
            # By default we maximize here.
            equation = "-(" + equation + ")"

            cost_function = text_to_code(variable, equation, var_sizes)
            cost_function = cost_function.replace("obj =", "objective_function =")
            python_code += f"\t{cost_function}\n"
    return python_code


def _parse_initialization(model_struct, python_code):
    var_sizes = collections.defaultdict(int)
    for obj in model_struct["Variables"]:
        if obj == "obj":
            continue

        variable, value = obj.split("=")
        var, size = variable.split("[")
        size, _ = size.split("]")
        if ":" in size:
            size = max(int(s) for s in size.split(":"))
        else:
            size = int(size)

        var_sizes[var] = max(var_sizes[var], size)
    if var_sizes:
        python_code += f"\t@staticmethod\n"
        python_code += f"\tdef initialize():\n"
        if len(var_sizes) != 1:
            raise NotImplementedError("There should only be one (multidimensional) state variable")

        (k, v), = var_sizes.items()
        python_code += f"\t\treturn zeros({v})  # {k}\n\n\n"

    return var_sizes, python_code


def maybe_download_tests(work_directory):
    if not os.path.exists(work_directory):
        os.mkdir(work_directory)
    filepath = os.path.join(work_directory, "hs.zip")
    if not os.path.exists(filepath):
        filepath, _ = urllib.request.urlretrieve(APM_TESTS, filepath)
        print('Downloaded test file in', work_directory)
    return filepath


def parse_HockSchittkowski_models(test_folder):  # noqa
    zip_file_path = maybe_download_tests(tempfile.gettempdir())
    if not os.path.exists(test_folder):
        os.makedirs(test_folder, exist_ok=True)

    with open(os.path.join(test_folder, "HockSchittkowski.py"), "w") as test_definitions:
        test_definitions.write("from jax.numpy import *\n\n\n")
        test_definitions.write("class Hs:\n")
        test_definitions.write("    constraints = lambda *args: 0.\n\n\n")

        with zipfile.ZipFile(zip_file_path) as test_archive:
            for test_case_path in test_archive.filelist:
                try:
                    with test_archive.open(test_case_path) as test_case:
                        python_code = apm_to_python(test_case.read().decode('utf-8'))
                except NotImplementedError:
                    continue
                else:
                    test_definitions.write(python_code + "\n\n\n")


def load_HockSchittkowski_models():  # noqa
    import fax.tests.hock_schittkowski_suite
    for model in fax.tests.hock_schittkowski_suite.load_suite():
        yield model.objective_function, model.constraints, model.optimal_solution, model.initialize
=======
>>>>>>> 15619388
<|MERGE_RESOLUTION|>--- conflicted
+++ resolved
@@ -192,7 +192,6 @@
 
     return func, equality_constraints, optimal_solution, optimal_value
 
-<<<<<<< HEAD
 
 def get_list(rows):
     param_list = []
@@ -400,6 +399,4 @@
 def load_HockSchittkowski_models():  # noqa
     import fax.tests.hock_schittkowski_suite
     for model in fax.tests.hock_schittkowski_suite.load_suite():
-        yield model.objective_function, model.constraints, model.optimal_solution, model.initialize
-=======
->>>>>>> 15619388
+        yield model.objective_function, model.constraints, model.optimal_solution, model.initialize