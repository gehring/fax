import collections
import itertools
<<<<<<< HEAD
import math
import zipfile
from typing import Callable
=======
import os
import tempfile
import urllib.request
import zipfile
from typing import Callable, Text, Union
>>>>>>> 24ebac70

import hypothesis.extra.numpy
import hypothesis.strategies
import jax
import jax.numpy as np
import jax.scipy
import jax.test_util
import numpy as onp
from numpy import testing

<<<<<<< HEAD
_basic_math_context = {}
for m in dir(math):
    try:
        _basic_math_context[m] = np.__getattribute__(m)
    except AttributeError:
        pass
=======
APM_TESTS = "https://apmonitor.com/wiki/uploads/Apps/hs.zip"
>>>>>>> 24ebac70


def generate_stable_matrix(size, eps=1e-2):
    """Generate a random matrix who's singular values are less than 1 - `eps`.

    Args:
        size (int): The size of the matrix. The dimensions of the matrix will be
            `size`x`size`.
        eps (float): A float between 0 and 1. The singular values will be no
            larger than 1 - `eps`.

    Returns:
        A `size`x`size` matrix with singular values less than 1 - `eps`.
    """
    mat = onp.random.rand(size, size)
    return make_stable(mat, eps)


def make_stable(matrix, eps):
    u, s, vt = onp.linalg.svd(matrix)
    s = onp.clip(s, 0, 1 - eps)
    return u.dot(s[:, None] * vt)


def ax_plus_b(xvec, amat, bvec):
    """Compute Ax + b using tensorflow.

    Args:
        xvec: A vector which will be multiplied by `amat`.
        amat: A matrix to be used to multiply the vector `xvec`.
        bvec: A vector to add to the matrix-vector product `amat` x `xvec`.

    Returns:
        A vector equal to the matrix-vector product `amat` x `xvec` plus `bvec`.
    """
    return np.tensordot(amat, xvec, 1) + bvec


def solve_ax_b(amat, bvec):
    """Solve for the fixed point x = Ax + b.


    Args:
        amat: A contractive matrix.
        bvec: The vector offset.

    Returns:
        A vector `x` such that x = Ax + b.
    """
    matrix = np.eye(amat.shape[0]) - amat
    return np.linalg.solve(matrix, bvec)


def solve_grad_ax_b(amat, bvec):
    """Solve for the gradient of the fixed point x = Ax + b.

    Args:
        amat: A contractive matrix.
        bvec: The vector offset.

    Returns:
        3-D array: The partial derivative of the fixed point for a given element
            of `amat`.
        2-D array: The partial derivative of the fixed point for a given element
            of `bvec`.
    """
    matrix = np.eye(amat.shape[0]) - amat
    grad_bvec = np.linalg.solve(matrix.T, np.ones(matrix.shape[0]))
    grad_matrix = grad_bvec[:, None] * np.linalg.solve(matrix, bvec)[None, :]
    return grad_matrix, grad_bvec


def param_ax_plus_b(params):
    matrix, offset = params
    return lambda i, x: ax_plus_b(x, matrix, offset)


class FixedPointTestCase(jax.test_util.JaxTestCase):

    def make_solver(self, param_func):
        del param_func
        raise NotImplementedError

    @hypothesis.settings(max_examples=100, deadline=5000.)
    @hypothesis.given(
        hypothesis.extra.numpy.arrays(
            onp.float, (5, 5), elements=hypothesis.strategies.floats(0, 1)),
        hypothesis.extra.numpy.arrays(
            onp.float, 5, elements=hypothesis.strategies.floats(0, 1)),
    )
    def testSimpleContraction(self, matrix, offset):
        matrix = make_stable(matrix, eps=1e-1)
        x0 = np.zeros_like(offset)

        solver = self.make_solver(param_ax_plus_b)
        self.assertSimpleContraction(solver, x0, matrix, offset)

    @hypothesis.settings(max_examples=100, deadline=5000.)
    @hypothesis.given(
        hypothesis.extra.numpy.arrays(
            onp.float, (5, 5), elements=hypothesis.strategies.floats(0.1, 1)),
        hypothesis.extra.numpy.arrays(
            onp.float, 5, elements=hypothesis.strategies.floats(0.1, 1)),
    )
    def testJVP(self, matrix, offset):
        matrix = make_stable(matrix, eps=1e-1)
        x0 = np.zeros_like(offset)
        solver = self.make_solver(param_ax_plus_b)

        f = lambda *args: solver(*args).value
        f_vjp = lambda *args: jax.vjp(f, *args)
        jax.test_util.check_vjp(f, f_vjp, (x0, (matrix, offset)),
                                rtol=1e-4, atol=1e-4)

    def assertSimpleContraction(self, solver, x0, matrix, offset):
        true_sol = solve_ax_b(matrix, offset)
        sol = solver(x0, (matrix, offset))

        testing.assert_allclose(sol.value, true_sol, rtol=1e-5, atol=1e-5)

    def testGradient(self):
        """
        Test gradient on the fixed point of Ax + b = x.
        """
        mat_size = 10
        matrix = generate_stable_matrix(mat_size, 1e-1)
        offset = onp.random.rand(mat_size)
        x0 = np.zeros_like(offset)

        solver = self.make_solver(param_ax_plus_b)

        def loss(x, params): return np.sum(solver(x, params).value)

        jax.test_util.check_grads(
            loss,
            (x0, (matrix, offset),),
            order=1,
            modes=["rev"],
            atol=1e-4,
            rtol=1e-4,
        )
        self.assertSimpleContractionGradient(loss, x0, matrix, offset)

    def assertSimpleContractionGradient(self, loss, x0, matrix, offset):
        grad_matrix, grad_offset = jax.grad(loss, 1)(x0, (matrix, offset))

        true_grad_matrix, true_grad_offset = solve_grad_ax_b(matrix, offset)

        testing.assert_allclose(grad_matrix, true_grad_matrix,
                                rtol=1e-5, atol=1e-5)
        testing.assert_allclose(grad_offset, true_grad_offset,
                                rtol=1e-5, atol=1e-5)


def constrained_opt_problem(n) -> (Callable, Callable, np.array, float):
    def func(params):
        return params[0]

    def equality_constraints(params):
        return np.sum(params ** 2) - 1

    optimal_solution = np.array([1.] + [0.] * (n - 1))

    optimal_value = -1.
    return func, equality_constraints, optimal_solution, optimal_value


def dot_product_minimization(v):
    """Problem: find a u such that np.dot(u, v) is maximum, subject to np.linalg.norm(u) = 1.
    """

    def func(u):
        return np.dot(u, v)

    def equality_constraints(u):
        return np.linalg.norm(u) - 1

    optimal_solution = -(1. / np.linalg.norm(v)) * v
    optimal_value = np.dot(optimal_solution, v)

    return func, equality_constraints, optimal_solution, optimal_value


def get_list(rows):
    param_list = []
    skipped = []
    for row in rows:
        row_text = row.lstrip()
        if not row_text:
            continue

        if row_text.startswith("!"):
            skipped.append(row_text)
            continue

        if {">=", "<=", "<", ">"}.intersection(row_text):
            raise NotImplementedError("no inequalities")

        if row_text[0].isupper() and row.replace(" ", "").isalpha():
            assert row_text.startswith("End")
            return param_list, skipped
        else:
            param_list.append(row_text)
    raise ValueError


def get_struct(rows):
    struct = {}
    skipped = []
    for row in rows:
<<<<<<< HEAD
        # print(row)
=======
>>>>>>> 24ebac70
        if not row:
            continue

        if row[0] == '!' or row[0] == '#':
            skipped.append(row)
            continue

        row_text = row.lstrip()
        if row_text == "End Model":
            continue

        if row_text[0].isupper():
            struct[row_text], skipped_ = get_struct(rows)
            skipped.extend(skipped_)
        else:
            params, skipped_ = get_list(itertools.chain([row], rows))
            skipped.extend(skipped_)
            return params, skipped
    return struct, skipped


<<<<<<< HEAD
def parse_apm(text):
    # assert text.count("Model") == 2
    if "Intermediates" in text:
        return
    if "does not exist" in text:
        return
    rows = iter(text.splitlines())
    try:
        struct, skipped = get_struct(rows)
    except NotImplementedError:
        return

    assert len(struct) == 1

    for model, model_struct in struct.items():
        closure = {}
        var_sizes = collections.defaultdict(int)
        for obj in model_struct["Variables"]:
            if obj == "obj":
                continue

            variable, value = obj.split("=")
            var, size = variable.split("[")
            size, _ = size.split("]")
            if ":" in size:
                size = max(int(s) for s in size.split(":"))
            else:
                size = int(size)

            var_sizes[var] = max(var_sizes[var], size)

        for k, v in var_sizes.items():
            closure[k] = np.zeros(v)

        # print(closure)
        for obj in model_struct["Equations"]:
            variable, equation = (o.strip() for o in obj.split("="))

            if "obj" in variable:
                # By default we maximize here.
                equation = "-(" + equation + ")"

                cost_function = text_to_code(variable, equation, closure)
                print(cost_function)
                exec(cost_function, _basic_math_context, closure)

    assert "obj" in closure and len(closure) > 1
    # print("================================================================")
    for idx, comment in enumerate(skipped):
        if "! best known objective =" in comment:
            _, optimal_solution = comment.split("=")

            optimal_solution = eval(optimal_solution.strip(), {}, _basic_math_context)
            optimal_solution = -np.array(float(optimal_solution))
            break
    else:
        raise ValueError("No solution found")
    del skipped[idx]

    (model_name, model_struct), = list(struct.items())
    func = closure['obj']

    state_space = closure['x']
    constraints = []

=======
def text_to_code(variable, equation, closure):
    cost_function = equation.replace("^", "**")
    seq = []
    for a in cost_function.split("]"):
        if "[" not in a:
            seq.append(a)
        else:
            rest, num = a.split("[")
            b = f"{rest}[{int(num) - 1}"
            seq.append(b)
    cost_function = "]".join(seq)
    scope = ", ".join(k for k in closure.keys() if not k.startswith("__"))
    cost_function_ = f"{variable} = lambda {scope}: {cost_function}"
    return cost_function_


def apm_to_python(text: Text) -> Union[Text, None]:
    """Convert APM format to a python code file.

    Args:
        text: APM contains of the APM file.
    """

    if "Intermediates" in text:
        raise NotImplementedError("Not implemented yet, maybe never.")
    if "does not exist" in text:
        raise NotImplementedError("I'm not sure how to handle those.")
    rows = iter(text.splitlines())

    struct, skipped = get_struct(rows)

    if len(struct) != 1:
        raise NotImplementedError(f"Found {len(struct)} models in a file, only one is supported.")
    (model_name, model_struct), = struct.items()

    python_code = f"class {model_name.split('Model ')[1].title()}(Hs):\n"

    var_sizes, python_code = _parse_initialization(model_struct, python_code)
    python_code = _parse_equations(model_struct, python_code, var_sizes)

    skipped, python_code = _parse_optimal_solution(python_code, skipped)
    python_code = _parse_constraints(model_struct, python_code)

    python_code = python_code.replace("\t", "    ")
    return python_code


def _parse_constraints(model_struct, python_code):
    constraints = []
>>>>>>> 24ebac70
    for equation in model_struct['Equations']:
        lhs, rhs = equation.split("=")
        if lhs.strip() != 'obj':
            if not set(rhs.strip()).difference({'0', '.', ','}):
                lhs = f"{lhs} - {rhs}"

            constraint_variable = f"h{len(constraints)}"
<<<<<<< HEAD
            closure = {"x": state_space.copy(), }

            # TODO: split in two steps, load and dump python ascii code + exec
            cost_function = text_to_code(constraint_variable, lhs, closure)
            # print("Costraint:", cost_function)
            exec(cost_function, {}, closure)
            constraints.append(closure[constraint_variable])

    if not constraints or len(constraints) > 1:
        # print("SKIPPING", constraints)
        return

    def equality_constraints(params):
        if len(constraints) > 1:
            raise NotImplementedError

        constraint, = constraints
        return constraint(params)

    # optimal_solution = np.array([1.] + [0.] * (n - 1))
    # optimal_value = -1.

    # maximise fx - lambda
    return func, equality_constraints, optimal_solution, state_space, model_name


def text_to_code(variable, equation, closure):
    cost_function = equation.replace("^", "**")
    seq = []
    for a in cost_function.split("]"):
        if "[" not in a:
            seq.append(a)
        else:
            rest, num = a.split("[")
            b = f"{rest}[{int(num) - 1}"
            seq.append(b)
    cost_function = "]".join(seq)
    scope = ", ".join(k for k in closure.keys() if not k.startswith("__"))
    cost_function_ = f"{variable} = lambda {scope}: {cost_function}"
    return cost_function_


def load_HockSchittkowski_models():
    with zipfile.ZipFile('/home/esac/research/fax/fax/hs.zip') as test_archive:
        for test_case_path in test_archive.filelist:
            with test_archive.open(test_case_path) as test_case:
                retr = parse_apm(test_case.read().decode('utf-8'))
                if retr is not None:
                    yield retr
=======

            cost_function = text_to_code(constraint_variable, lhs, {'x': None})
            python_code += f"\t{cost_function}\n"
            constraints.append(constraint_variable)

    if constraints:
        python_code += f"""
\tdef constraints(self, x):
\t\treturn stack((self.{'(x), self.'.join(constraints)}(x)))
"""
    return python_code


def _parse_optimal_solution(python_code, skipped):
    for idx, comment in enumerate(skipped):
        if "! best known objective =" in comment:
            _, optimal_solution = comment.split("=")

            python_code += f"\toptimal_solution = -array({optimal_solution.strip()})\n"
            break
    else:
        raise ValueError("No solution found")
    del skipped[idx]
    return skipped, python_code


def _parse_equations(model_struct, python_code, var_sizes):
    for obj in model_struct["Equations"]:
        variable, equation = (o.strip() for o in obj.split("="))

        if "obj" in variable:
            # By default we maximize here.
            equation = "-(" + equation + ")"

            cost_function = text_to_code(variable, equation, var_sizes)
            cost_function = cost_function.replace("obj =", "objective_function =")
            python_code += f"\t{cost_function}\n"
    return python_code


def _parse_initialization(model_struct, python_code):
    var_sizes = collections.defaultdict(int)
    for obj in model_struct["Variables"]:
        if obj == "obj":
            continue

        variable, value = obj.split("=")
        var, size = variable.split("[")
        size, _ = size.split("]")
        if ":" in size:
            size = max(int(s) for s in size.split(":"))
        else:
            size = int(size)

        var_sizes[var] = max(var_sizes[var], size)
    if var_sizes:
        python_code += f"\tinitialize = lambda: (\n"
        for k, v in var_sizes.items():
            python_code += f"\t\tzeros({v}),  # {k}\n"
        python_code += f"\t)\n\n"
    return var_sizes, python_code


def maybe_download_tests(work_directory):
    if not os.path.exists(work_directory):
        os.mkdir(work_directory)
    filepath = os.path.join(work_directory, "hs.zip")
    if not os.path.exists(filepath):
        filepath, _ = urllib.request.urlretrieve(APM_TESTS, filepath)
        print('Downloaded test file in', work_directory)
    return filepath


def parse_HockSchittkowski_models(test_folder):  # noqa
    zip_file_path = maybe_download_tests(tempfile.gettempdir())
    if not os.path.exists(test_folder):
        os.makedirs(test_folder, exist_ok=True)

    with open(os.path.join(test_folder, "HockSchittkowski.py"), "w") as test_definitions:
        test_definitions.write("from jax.numpy import *\n\n\n")
        test_definitions.write("class Hs:\n")
        test_definitions.write("    constraints = lambda: 0\n\n\n")

        with zipfile.ZipFile(zip_file_path) as test_archive:
            for test_case_path in test_archive.filelist:
                try:
                    with test_archive.open(test_case_path) as test_case:
                        python_code = apm_to_python(test_case.read().decode('utf-8'))
                except NotImplementedError:
                    continue
                else:
                    test_definitions.write(python_code + "\n\n\n")


def load_HockSchittkowski_models():  # noqa
    import fax.tests.hock_schittkowski_suite
    for model in fax.tests.hock_schittkowski_suite.load_suite():
        yield model.objective_function, model.constraints, model.optimal_solution, model.initialize
>>>>>>> 24ebac70
<|MERGE_RESOLUTION|>--- conflicted
+++ resolved
@@ -1,16 +1,10 @@
 import collections
 import itertools
-<<<<<<< HEAD
-import math
-import zipfile
-from typing import Callable
-=======
 import os
 import tempfile
 import urllib.request
 import zipfile
 from typing import Callable, Text, Union
->>>>>>> 24ebac70
 
 import hypothesis.extra.numpy
 import hypothesis.strategies
@@ -21,16 +15,7 @@
 import numpy as onp
 from numpy import testing
 
-<<<<<<< HEAD
-_basic_math_context = {}
-for m in dir(math):
-    try:
-        _basic_math_context[m] = np.__getattribute__(m)
-    except AttributeError:
-        pass
-=======
 APM_TESTS = "https://apmonitor.com/wiki/uploads/Apps/hs.zip"
->>>>>>> 24ebac70
 
 
 def generate_stable_matrix(size, eps=1e-2):
@@ -163,7 +148,6 @@
         solver = self.make_solver(param_ax_plus_b)
 
         def loss(x, params): return np.sum(solver(x, params).value)
-
         jax.test_util.check_grads(
             loss,
             (x0, (matrix, offset),),
@@ -200,6 +184,9 @@
 
 def dot_product_minimization(v):
     """Problem: find a u such that np.dot(u, v) is maximum, subject to np.linalg.norm(u) = 1.
+
+    Args:
+        n (integer): Number of components for the fixed vector `v`
     """
 
     def func(u):
@@ -241,10 +228,6 @@
     struct = {}
     skipped = []
     for row in rows:
-<<<<<<< HEAD
-        # print(row)
-=======
->>>>>>> 24ebac70
         if not row:
             continue
 
@@ -266,73 +249,6 @@
     return struct, skipped
 
 
-<<<<<<< HEAD
-def parse_apm(text):
-    # assert text.count("Model") == 2
-    if "Intermediates" in text:
-        return
-    if "does not exist" in text:
-        return
-    rows = iter(text.splitlines())
-    try:
-        struct, skipped = get_struct(rows)
-    except NotImplementedError:
-        return
-
-    assert len(struct) == 1
-
-    for model, model_struct in struct.items():
-        closure = {}
-        var_sizes = collections.defaultdict(int)
-        for obj in model_struct["Variables"]:
-            if obj == "obj":
-                continue
-
-            variable, value = obj.split("=")
-            var, size = variable.split("[")
-            size, _ = size.split("]")
-            if ":" in size:
-                size = max(int(s) for s in size.split(":"))
-            else:
-                size = int(size)
-
-            var_sizes[var] = max(var_sizes[var], size)
-
-        for k, v in var_sizes.items():
-            closure[k] = np.zeros(v)
-
-        # print(closure)
-        for obj in model_struct["Equations"]:
-            variable, equation = (o.strip() for o in obj.split("="))
-
-            if "obj" in variable:
-                # By default we maximize here.
-                equation = "-(" + equation + ")"
-
-                cost_function = text_to_code(variable, equation, closure)
-                print(cost_function)
-                exec(cost_function, _basic_math_context, closure)
-
-    assert "obj" in closure and len(closure) > 1
-    # print("================================================================")
-    for idx, comment in enumerate(skipped):
-        if "! best known objective =" in comment:
-            _, optimal_solution = comment.split("=")
-
-            optimal_solution = eval(optimal_solution.strip(), {}, _basic_math_context)
-            optimal_solution = -np.array(float(optimal_solution))
-            break
-    else:
-        raise ValueError("No solution found")
-    del skipped[idx]
-
-    (model_name, model_struct), = list(struct.items())
-    func = closure['obj']
-
-    state_space = closure['x']
-    constraints = []
-
-=======
 def text_to_code(variable, equation, closure):
     cost_function = equation.replace("^", "**")
     seq = []
@@ -382,7 +298,6 @@
 
 def _parse_constraints(model_struct, python_code):
     constraints = []
->>>>>>> 24ebac70
     for equation in model_struct['Equations']:
         lhs, rhs = equation.split("=")
         if lhs.strip() != 'obj':
@@ -390,57 +305,6 @@
                 lhs = f"{lhs} - {rhs}"
 
             constraint_variable = f"h{len(constraints)}"
-<<<<<<< HEAD
-            closure = {"x": state_space.copy(), }
-
-            # TODO: split in two steps, load and dump python ascii code + exec
-            cost_function = text_to_code(constraint_variable, lhs, closure)
-            # print("Costraint:", cost_function)
-            exec(cost_function, {}, closure)
-            constraints.append(closure[constraint_variable])
-
-    if not constraints or len(constraints) > 1:
-        # print("SKIPPING", constraints)
-        return
-
-    def equality_constraints(params):
-        if len(constraints) > 1:
-            raise NotImplementedError
-
-        constraint, = constraints
-        return constraint(params)
-
-    # optimal_solution = np.array([1.] + [0.] * (n - 1))
-    # optimal_value = -1.
-
-    # maximise fx - lambda
-    return func, equality_constraints, optimal_solution, state_space, model_name
-
-
-def text_to_code(variable, equation, closure):
-    cost_function = equation.replace("^", "**")
-    seq = []
-    for a in cost_function.split("]"):
-        if "[" not in a:
-            seq.append(a)
-        else:
-            rest, num = a.split("[")
-            b = f"{rest}[{int(num) - 1}"
-            seq.append(b)
-    cost_function = "]".join(seq)
-    scope = ", ".join(k for k in closure.keys() if not k.startswith("__"))
-    cost_function_ = f"{variable} = lambda {scope}: {cost_function}"
-    return cost_function_
-
-
-def load_HockSchittkowski_models():
-    with zipfile.ZipFile('/home/esac/research/fax/fax/hs.zip') as test_archive:
-        for test_case_path in test_archive.filelist:
-            with test_archive.open(test_case_path) as test_case:
-                retr = parse_apm(test_case.read().decode('utf-8'))
-                if retr is not None:
-                    yield retr
-=======
 
             cost_function = text_to_code(constraint_variable, lhs, {'x': None})
             python_code += f"\t{cost_function}\n"
@@ -538,5 +402,4 @@
 def load_HockSchittkowski_models():  # noqa
     import fax.tests.hock_schittkowski_suite
     for model in fax.tests.hock_schittkowski_suite.load_suite():
-        yield model.objective_function, model.constraints, model.optimal_solution, model.initialize
->>>>>>> 24ebac70
+        yield model.objective_function, model.constraints, model.optimal_solution, model.initialize